from __future__ import annotations

import sys
import unittest
from collections.abc import Hashable
from contextlib import contextmanager
from dataclasses import dataclass
from datetime import datetime
from datetime import timedelta
from datetime import timezone
from unittest.mock import ANY
from unittest.mock import Mock
from unittest.mock import patch

from flask import Blueprint
from flask import Flask
from flask import get_flashed_messages
from flask import Response
from flask import session
from flask.views import MethodView
from flask_login import AnonymousUserMixin
from flask_login import confirm_login
from flask_login import current_user
from flask_login import decode_cookie
from flask_login import encode_cookie
from flask_login import FlaskLoginClient
from flask_login import fresh_login_required
from flask_login import login_fresh
from flask_login import login_remembered
from flask_login import login_required
from flask_login import login_url
from flask_login import login_user
from flask_login import LoginManager
from flask_login import logout_user
from flask_login import make_next_param
from flask_login import session_protected
from flask_login import set_login_view
from flask_login import user_accessed
from flask_login import user_loaded_from_cookie
from flask_login import user_loaded_from_request
from flask_login import user_logged_in
from flask_login import user_logged_out
from flask_login import user_login_confirmed
from flask_login import user_needs_refresh
from flask_login import user_unauthorized
from flask_login import UserMixin
from flask_login.__about__ import __author__
from flask_login.__about__ import __author_email__
from flask_login.__about__ import __copyright__
from flask_login.__about__ import __description__
from flask_login.__about__ import __license__
from flask_login.__about__ import __maintainer__
from flask_login.__about__ import __title__
from flask_login.__about__ import __url__
from flask_login.__about__ import __version__
from flask_login.__about__ import __version_info__
from flask_login.utils import _secret_key
from flask_login.utils import _user_context_processor
from semantic_version import Version
from werkzeug.middleware.proxy_fix import ProxyFix
from werkzeug.test import Client

sys_version = Version(
    major=sys.version_info.major,
    minor=sys.version_info.minor,
    patch=sys.version_info.micro,
)

# Support Werkzeug < 2.3
new_cookie_methods = hasattr(Client, "get_cookie")


@dataclass
class BasicCookie:
    key: str
    value: str
    expires: datetime | None


def client_get_cookie(
    client: Client, key: str, domain: str = "localhost", path: str = "/"
) -> BasicCookie | None:
    if new_cookie_methods:
        if domain.startswith("."):
            domain = domain[1:]

        cookie = client.get_cookie(key, domain, path)

        if cookie is None:
            return None

        return BasicCookie(cookie.key, cookie.value, cookie.expires)
    else:
        try:
            cookie = client.cookie_jar._cookies[domain][path][key]

            if cookie.expires is None:
                expires = None
            else:
                expires = datetime.fromtimestamp(cookie.expires, timezone.utc)

            return BasicCookie(cookie.name, cookie.value, expires)
        except KeyError:
            return None


def client_set_cookie(
    client: Client, key: str, value: str, domain: str | None = None
) -> None:
    if new_cookie_methods:
        if domain.startswith("."):
            domain = domain[1:]

        client.set_cookie(key, value, domain=domain)
    else:
        client.set_cookie(domain, key, value)


@contextmanager
def listen_to(signal):
    """Context Manager that listens to signals and records emissions

    Example:

    with listen_to(user_logged_in) as listener:
        login_user(user)

        # Assert that a single emittance of the specific args was seen.
        listener.assert_heard_one(app, user=user))

        # Of course, you can always just look at the list yourself
        self.assertEqual(1, len(listener.heard))

    """

    class _SignalsCaught:
        def __init__(self):
            self.heard = []

        def add(self, *args, **kwargs):
            """The actual handler of the signal."""
            self.heard.append((args, kwargs))

        def assert_heard_one(self, *args, **kwargs):
            """The signal fired once, and with the arguments given"""
            if len(self.heard) == 0:
                raise AssertionError("No signals were fired")
            elif len(self.heard) > 1:
                msg = f"{len(self.heard)} signals were fired"
                raise AssertionError(msg)
            elif self.heard[0] != (args, kwargs):
                raise AssertionError(
                    "One signal was heard, but with incorrect"
                    f" arguments: Got ({self.heard[0]}) expected"
                    f" ({args}, {kwargs})"
                )

        def assert_heard_none(self, *args, **kwargs):
            """The signal fired no times"""
            if len(self.heard) >= 1:
                msg = f"{len(self.heard)} signals were fired"
                raise AssertionError(msg)

    results = _SignalsCaught()
    signal.connect(results.add)

    try:
        yield results
    finally:
        signal.disconnect(results.add)


class User(UserMixin):
    def __init__(self, name, id, active=True):
        self.id = id
        self.name = name
        self.active = active

    def get_id(self):
        return self.id

    @property
    def is_active(self):
        return self.active


notch = User("Notch", 1)
steve = User("Steve", 2)
creeper = User("Creeper", 3, False)
germanjapanese = User("Müller", "佐藤")  # str user_id

USERS = {1: notch, 2: steve, 3: creeper, "佐藤": germanjapanese}


class AboutTestCase(unittest.TestCase):
    """Make sure we can get version and other info."""

    def test_have_about_data(self):
        self.assertTrue(__title__ is not None)
        self.assertTrue(__description__ is not None)
        self.assertTrue(__url__ is not None)
        self.assertTrue(__version_info__ is not None)
        self.assertTrue(__version__ is not None)
        self.assertTrue(__author__ is not None)
        self.assertTrue(__author_email__ is not None)
        self.assertTrue(__maintainer__ is not None)
        self.assertTrue(__license__ is not None)
        self.assertTrue(__copyright__ is not None)


class StaticTestCase(unittest.TestCase):
    def test_static_loads_anonymous(self):
        app = Flask(__name__)
        app.static_url_path = "/static"
        app.secret_key = "this is a temp key"
        lm = LoginManager()
        lm.init_app(app)

        @lm.user_loader
        def load_user(user_id):
            return USERS[int(user_id)]

        with app.test_client() as c:
            c.get("/static/favicon.ico")
            self.assertTrue(current_user.is_anonymous)

    def test_static_loads_without_accessing_session(self):
        app = Flask(__name__)
        app.static_url_path = "/static"
        app.secret_key = "this is a temp key"
        lm = LoginManager()
        lm.init_app(app)

        @lm.user_loader
        def load_user(user_id):
            return USERS[int(user_id)]

        with app.test_client() as c:
            with listen_to(user_accessed) as listener:
                c.get("/static/favicon.ico")
                listener.assert_heard_none(app)


class InitializationTestCase(unittest.TestCase):
    """Tests the two initialization methods"""

    def setUp(self):
        self.app = Flask(__name__)
        self.app.config["SECRET_KEY"] = "1234"

    def test_init_app(self):
        login_manager = LoginManager()
        login_manager.init_app(self.app, add_context_processor=True)

        self.assertIsInstance(login_manager, LoginManager)

    def test_class_init(self):
        login_manager = LoginManager(self.app, add_context_processor=True)

        self.assertIsInstance(login_manager, LoginManager)

    def test_no_user_loader_raises(self):
        login_manager = LoginManager(self.app, add_context_processor=True)
        with self.app.test_request_context():
            session["_user_id"] = "2"
            with self.assertRaises(Exception) as cm:
                login_manager._load_user()
            expected_message = "Missing user_loader or request_loader"
            self.assertTrue(str(cm.exception).startswith(expected_message))


class MethodViewLoginTestCase(unittest.TestCase):
    def setUp(self):
        self.app = Flask(__name__)
        self.login_manager = LoginManager()
        self.login_manager.init_app(self.app)
        self.app.config["LOGIN_DISABLED"] = False

        class SecretEndpoint(MethodView):
            decorators = [
                login_required,
                fresh_login_required,
            ]

            def options(self):
                return ""

            def get(self):
                return ""

        self.app.add_url_rule("/secret", view_func=SecretEndpoint.as_view("secret"))

    def test_options_call_exempt(self):
        with self.app.test_client() as c:
            result = c.open("/secret", method="OPTIONS")
            self.assertEqual(result.status_code, 200)


class LoginTestCase(unittest.TestCase):
    """Tests for results of the login_user function"""

    def setUp(self):
        self.app = Flask(__name__)
        self.app.config["SECRET_KEY"] = "deterministic"
        self.app.config["SESSION_PROTECTION"] = None
        self.remember_cookie_name = "remember"
        self.app.config["REMEMBER_COOKIE_NAME"] = self.remember_cookie_name
        self.login_manager = LoginManager()
        self.login_manager.init_app(self.app)
        self.app.config["LOGIN_DISABLED"] = False

        # Disable absolute location, like Werkzeug 2.1
        self.app.response_class.autocorrect_location_header = False

        @self.app.route("/")
        def index():
            return "Welcome!"

        @self.app.route("/secret")
        def secret():
            return self.login_manager.unauthorized()

        @self.app.route("/login-notch")
        def login_notch():
            return str(login_user(notch))

        @self.app.route("/login-notch-remember")
        def login_notch_remember():
            return str(login_user(notch, remember=True))

        @self.app.route("/login-notch-remember-custom")
        def login_notch_remember_custom():
            duration = timedelta(hours=7)
            return str(login_user(notch, remember=True, duration=duration))

        @self.app.route("/login-notch-permanent")
        def login_notch_permanent():
            session.permanent = True
            return str(login_user(notch))

        @self.app.route("/needs-refresh")
        def needs_refresh():
            return self.login_manager.needs_refresh()

        @self.app.route("/confirm-login")
        def _confirm_login():
            confirm_login()
            return ""

        @self.app.route("/username")
        def username():
            if current_user.is_authenticated:
                return current_user.name
            return "Anonymous"

        @self.app.route("/is-fresh")
        def is_fresh():
            return str(login_fresh())

        @self.app.route("/is-remembered")
        def is_remembered():
            return str(login_remembered())

        @self.app.route("/logout")
        def logout():
            return str(logout_user())

        @self.login_manager.user_loader
        def load_user(user_id):
            return USERS[int(user_id)]

        @self.login_manager.request_loader
        def load_user_from_request(request):
            user_id = request.args.get("user_id")
            try:
                user_id = int(float(user_id))
            except TypeError:
                pass
            return USERS.get(user_id)

        @self.app.route("/empty_session")
        def empty_session():
            return f"modified={session.modified}"

        # This will help us with the possibility of typos in the tests. Now
        # we shouldn't have to check each response to help us set up state
        # (such as login pages) to make sure it worked: we will always
        # get an exception raised (rather than return a 404 response)
        @self.app.errorhandler(404)
        def handle_404(e):
            raise e

        unittest.TestCase.setUp(self)

    def _delete_session(self, c):
        # Helper method to cause the session to be deleted
        # as if the browser was closed. This will remove
        # the session regardless of the permanent flag
        # on the session!
        with c.session_transaction() as sess:
            sess.clear()

    #
    # Login
    #
    def test_test_request_context_users_are_anonymous(self):
        with self.app.test_request_context():
            self.assertTrue(current_user.is_anonymous)

    def test_defaults_anonymous(self):
        with self.app.test_client() as c:
            result = c.get("/username")
            self.assertEqual("Anonymous", result.data.decode("utf-8"))

    def test_login_user(self):
        with self.app.test_request_context():
            result = login_user(notch)
            self.assertTrue(result)
            self.assertEqual(current_user.name, "Notch")
            self.assertIs(login_fresh(), True)

    def test_login_user_not_fresh(self):
        with self.app.test_request_context():
            result = login_user(notch, fresh=False)
            self.assertTrue(result)
            self.assertEqual(current_user.name, "Notch")
            self.assertIs(login_fresh(), False)

    def test_login_user_emits_signal(self):
        with self.app.test_request_context():
            with listen_to(user_logged_in) as listener:
                login_user(notch)
                listener.assert_heard_one(self.app, user=notch)

    def test_login_inactive_user(self):
        with self.app.test_request_context():
            result = login_user(creeper)
            self.assertTrue(current_user.is_anonymous)
            self.assertFalse(result)

    def test_login_inactive_user_forced(self):
        with self.app.test_request_context():
            login_user(creeper, force=True)
            self.assertEqual(current_user.name, "Creeper")

    def test_login_user_with_request(self):
        user_id = 2
        user_name = USERS[user_id].name
        with self.app.test_client() as c:
            url = f"/username?user_id={user_id}"
            result = c.get(url)
            self.assertEqual(user_name, result.data.decode("utf-8"))

    def test_login_invalid_user_with_request(self):
        user_id = 9000
        user_name = "Anonymous"
        with self.app.test_client() as c:
            url = f"/username?user_id={user_id}"
            result = c.get(url)
            self.assertEqual(user_name, result.data.decode("utf-8"))

    #
    # Logout
    #
    def test_logout_logs_out_current_user(self):
        with self.app.test_request_context():
            login_user(notch)
            logout_user()
            self.assertTrue(current_user.is_anonymous)

    def test_logout_emits_signal(self):
        with self.app.test_request_context():
            login_user(notch)
            with listen_to(user_logged_out) as listener:
                logout_user()
                listener.assert_heard_one(self.app, user=notch)

    def test_logout_without_current_user(self):
        with self.app.test_request_context():
            login_user(notch)
            del session["_user_id"]
            with listen_to(user_logged_out) as listener:
                logout_user()
                listener.assert_heard_one(self.app, user=ANY)

    #
    # Unauthorized
    #
    def test_unauthorized_fires_unauthorized_signal(self):
        with self.app.test_client() as c:
            with listen_to(user_unauthorized) as listener:
                c.get("/secret")
                listener.assert_heard_one(self.app)

    def test_unauthorized_flashes_message_with_login_view(self):
        self.login_manager.login_view = "/login"

        expected_message = self.login_manager.login_message = "Log in!"
        expected_category = self.login_manager.login_message_category = "login"

        with self.app.test_client() as c:
            c.get("/secret")
            msgs = get_flashed_messages(category_filter=[expected_category])
            self.assertEqual([expected_message], msgs)

    def test_unauthorized_flash_message_localized(self):
        def _gettext(msg):
            if msg == "Log in!":
                return "Einloggen"

        self.login_manager.login_view = "/login"
        self.login_manager.localize_callback = _gettext
        self.login_manager.login_message = "Log in!"

        expected_message = "Einloggen"
        expected_category = self.login_manager.login_message_category = "login"

        with self.app.test_client() as c:
            c.get("/secret")
            msgs = get_flashed_messages(category_filter=[expected_category])
            self.assertEqual([expected_message], msgs)
        self.login_manager.localize_callback = None

    def test_unauthorized_uses_authorized_handler(self):
        @self.login_manager.unauthorized_handler
        def _callback():
            return Response("This is secret!", 401)

        with self.app.test_client() as c:
            result = c.get("/secret")
            self.assertEqual(result.status_code, 401)
            self.assertEqual("This is secret!", result.data.decode("utf-8"))

    def test_unauthorized_aborts_with_401(self):
        with self.app.test_client() as c:
            result = c.get("/secret")
            self.assertEqual(result.status_code, 401)

    def test_unauthorized_redirects_to_login_view(self):
        self.login_manager.login_view = "login"

        @self.app.route("/login")
        def login():
            return "Login Form Goes Here!"

        with self.app.test_client() as c:
            result = c.get("/secret")
            self.assertEqual(result.status_code, 302)
            self.assertEqual(result.location, "/login?next=%2Fsecret")

    def test_unauthorized_with_next_in_session(self):
        self.login_manager.login_view = "login"
        self.app.config["USE_SESSION_FOR_NEXT"] = True

        @self.app.route("/login")
        def login():
            return session.pop("next", "")

        with self.app.test_client() as c:
            result = c.get("/secret")
            self.assertEqual(result.status_code, 302)
            self.assertEqual(result.location, "/login")
            self.assertEqual(c.get("/login").data.decode("utf-8"), "/secret")

    def test_unauthorized_with_next_in_strong_session(self):
        self.login_manager.login_view = "login"
        self.app.config["SESSION_PROTECTION"] = "strong"
        self.app.config["USE_SESSION_FOR_NEXT"] = True

        @self.app.route("/login")
        def login():
            if current_user.is_authenticated:
                # Or anything that touches current_user
                pass
            return session.pop("next", "")

        with self.app.test_client() as c:
            result = c.get("/secret")
            self.assertEqual(result.status_code, 302)
            self.assertEqual(result.location, "/login")
            self.assertEqual(c.get("/login").data.decode("utf-8"), "/secret")

    def test_unauthorized_uses_blueprint_login_view(self):
        with self.app.app_context():
            first = Blueprint("first", "first")
            second = Blueprint("second", "second")

            @self.app.route("/app_login")
            def app_login():
                return "Login Form Goes Here!"

            @self.app.route("/first_login")
            def first_login():
                return "Login Form Goes Here!"

            @self.app.route("/second_login")
            def second_login():
                return "Login Form Goes Here!"

            @self.app.route("/protected")
            @login_required
            def protected():
                return "Access Granted"

            @first.route("/protected")
            @login_required
            def first_protected():
                return "Access Granted"

            @second.route("/protected")
            @login_required
            def second_protected():
                return "Access Granted"

            self.app.register_blueprint(first, url_prefix="/first")
            self.app.register_blueprint(second, url_prefix="/second")

            set_login_view("app_login")
            set_login_view("first_login", blueprint=first)
            set_login_view("second_login", blueprint=second)

            with self.app.test_client() as c:
                result = c.get("/protected")
                self.assertEqual(result.status_code, 302)
                expected = "/app_login?next=%2Fprotected"
                self.assertEqual(result.location, expected)

                result = c.get("/first/protected")
                self.assertEqual(result.status_code, 302)
                expected = "/first_login?next=%2Ffirst%2Fprotected"
                self.assertEqual(result.location, expected)

                result = c.get("/second/protected")
                self.assertEqual(result.status_code, 302)
                expected = "/second_login?next=%2Fsecond%2Fprotected"
                self.assertEqual(result.location, expected)

    def test_set_login_view_without_blueprints(self):
        with self.app.app_context():

            @self.app.route("/app_login")
            def app_login():
                return "Login Form Goes Here!"

            @self.app.route("/protected")
            @login_required
            def protected():
                return "Access Granted"

            set_login_view("app_login")

            with self.app.test_client() as c:
                result = c.get("/protected")
                self.assertEqual(result.status_code, 302)
                expected = "/app_login?next=%2Fprotected"
                self.assertEqual(result.location, expected)

    #
    # Session Persistence/Freshness
    #
    def test_login_persists(self):
        with self.app.test_client() as c:
            c.get("/login-notch")
            result = c.get("/username")

            self.assertEqual("Notch", result.data.decode("utf-8"))

    def test_logout_persists(self):
        with self.app.test_client() as c:
            c.get("/login-notch")
            c.get("/logout")
            result = c.get("/username")
            self.assertEqual(result.data.decode("utf-8"), "Anonymous")

    def test_incorrect_id_logs_out(self):
        # Ensure that any attempt to reload the user by the ID
        # will seem as if the user is no longer valid
        @self.login_manager.user_loader
        def new_user_loader(user_id):
            return

        with self.app.test_client() as c:
            # Successfully logs in
            c.get("/login-notch")
            result = c.get("/username")

            self.assertEqual("Anonymous", result.data.decode("utf-8"))

    def test_authentication_is_fresh(self):
        with self.app.test_client() as c:
            c.get("/login-notch")
            fresh_result = c.get("/is-fresh")
            self.assertEqual("True", fresh_result.data.decode("utf-8"))
            remembered_result = c.get("/is-remembered")
            self.assertEqual("False", remembered_result.data.decode("utf-8"))

    def test_remember_me(self):
        with self.app.test_client() as c:
            c.get("/login-notch-remember")
            self._delete_session(c)
            username_result = c.get("/username")
            self.assertEqual("Notch", username_result.data.decode("utf-8"))
            fresh_result = c.get("/is-fresh")
            self.assertEqual("False", fresh_result.data.decode("utf-8"))
            remembered_result = c.get("/is-remembered")
            self.assertEqual("True", remembered_result.data.decode("utf-8"))

    def test_remember_me_custom_duration(self):
        with self.app.test_client() as c:
            c.get("/login-notch-remember-custom")
            self._delete_session(c)
            username_result = c.get("/username")
            self.assertEqual("Notch", username_result.data.decode("utf-8"))
            fresh_result = c.get("/is-fresh")
            self.assertEqual("False", fresh_result.data.decode("utf-8"))
            remembered_result = c.get("/is-remembered")
            self.assertEqual("True", remembered_result.data.decode("utf-8"))

    def test_remember_me_uses_custom_cookie_parameters(self):
        name = self.app.config["REMEMBER_COOKIE_NAME"] = "myname"
        duration = self.app.config["REMEMBER_COOKIE_DURATION"] = timedelta(days=2)
        path = self.app.config["REMEMBER_COOKIE_PATH"] = "/mypath"
<<<<<<< HEAD
        domain = self.app.config["REMEMBER_COOKIE_DOMAIN"] = "localhost.local"

        with self.app.test_client() as c:
            c.get("/login-notch-remember")

            cookie = c.get_cookie(key=name, domain=domain, path=path)
            self.assertIsNotNone(
                cookie, "Custom domain, path and name not found in cookies"
            )

            expiration_date = datetime.utcfromtimestamp(cookie.expires.timestamp())
            expected_date = datetime.utcnow() + duration
            difference = expected_date - expiration_date

            fail_msg = (
                f"The expiration date {expiration_date} was far from"
                f" the expected {expected_date}"
            )
            self.assertLess(difference, timedelta(seconds=10), fail_msg)
            self.assertGreater(difference, timedelta(seconds=-10), fail_msg)
=======
        domain = self.app.config["REMEMBER_COOKIE_DOMAIN"] = ".localhost.local"
        c = self.app.test_client()
        c.get("/login-notch-remember")
        cookie = client_get_cookie(c, name, domain, path)
        self.assertIsNotNone(cookie)
        self.assertIsNotNone(cookie.expires)
        expected_date = datetime.now(timezone.utc) + duration
        difference = expected_date - cookie.expires
        self.assertLess(difference, timedelta(seconds=10))
        self.assertGreater(difference, timedelta(seconds=-10))
>>>>>>> 88eca62d

    def test_remember_me_custom_duration_uses_custom_cookie(self):
        name = self.app.config["REMEMBER_COOKIE_NAME"] = "myname"
        self.app.config["REMEMBER_COOKIE_DURATION"] = 172800
        duration = timedelta(hours=7)
        path = self.app.config["REMEMBER_COOKIE_PATH"] = "/mypath"
<<<<<<< HEAD
        domain = self.app.config["REMEMBER_COOKIE_DOMAIN"] = "localhost.local"

        with self.app.test_client() as c:
            c.get("/login-notch-remember-custom")

            cookie = c.get_cookie(key=name, domain=domain, path=path)
            self.assertIsNotNone(
                cookie, "Custom domain, path and name not found in cookies"
            )

            expiration_date = datetime.utcfromtimestamp(cookie.expires.timestamp())
            expected_date = datetime.utcnow() + duration
            difference = expected_date - expiration_date

            fail_msg = (
                f"The expiration date {expiration_date} was far from"
                f" the expected {expected_date}"
            )
            self.assertLess(difference, timedelta(seconds=10), fail_msg)
            self.assertGreater(difference, timedelta(seconds=-10), fail_msg)
=======
        domain = self.app.config["REMEMBER_COOKIE_DOMAIN"] = ".localhost.local"
        c = self.app.test_client()
        c.get("/login-notch-remember-custom")
        cookie = client_get_cookie(c, name, domain, path)
        self.assertIsNotNone(cookie)
        self.assertIsNotNone(cookie.expires)
        expected_date = datetime.now(timezone.utc) + duration
        difference = expected_date - cookie.expires
        self.assertLess(difference, timedelta(seconds=10))
        self.assertGreater(difference, timedelta(seconds=-10))
>>>>>>> 88eca62d

    def test_remember_me_accepts_duration_as_int(self):
        self.app.config["REMEMBER_COOKIE_DURATION"] = 172800
        duration = timedelta(seconds=172800)
        name = self.app.config["REMEMBER_COOKIE_NAME"] = "myname"
<<<<<<< HEAD
        domain = self.app.config["REMEMBER_COOKIE_DOMAIN"] = "localhost.local"

        with self.app.test_client() as c:
            result = c.get("/login-notch-remember")
            self.assertEqual(result.status_code, 200)

            cookie = c.get_cookie(key=name, domain=domain, path="/")

            expiration_date = datetime.utcfromtimestamp(cookie.expires.timestamp())
            expected_date = datetime.utcnow() + duration
            difference = expected_date - expiration_date

            fail_msg = (
                f"The expiration date {expiration_date} was far from"
                f" the expected {expected_date}"
            )
            self.assertLess(difference, timedelta(seconds=10), fail_msg)
            self.assertGreater(difference, timedelta(seconds=-10), fail_msg)
=======
        domain = self.app.config["REMEMBER_COOKIE_DOMAIN"] = ".localhost.local"
        c = self.app.test_client()
        result = c.get("/login-notch-remember")
        self.assertEqual(result.status_code, 200)
        cookie = client_get_cookie(c, name, domain)
        self.assertIsNotNone(cookie)
        self.assertIsNotNone(cookie.expires)
        expected_date = datetime.now(timezone.utc) + duration
        difference = expected_date - cookie.expires
        self.assertLess(difference, timedelta(seconds=10))
        self.assertGreater(difference, timedelta(seconds=-10))
>>>>>>> 88eca62d

    def test_remember_me_with_invalid_duration_returns_500_response(self):
        self.app.config["REMEMBER_COOKIE_DURATION"] = "123"

        with self.app.test_client() as c:
            result = c.get("/login-notch-remember")
            self.assertEqual(result.status_code, 500)

    def test_remember_me_with_invalid_custom_duration_returns_500_resp(self):
        @self.app.route("/login-notch-remember-custom-invalid")
        def login_notch_remember_custom_invalid():
            duration = "123"
            return str(login_user(notch, remember=True, duration=duration))

        with self.app.test_client() as c:
            result = c.get("/login-notch-remember-custom-invalid")
            self.assertEqual(result.status_code, 500)

    def test_set_cookie_with_invalid_duration_raises_exception(self):
        self.app.config["REMEMBER_COOKIE_DURATION"] = "123"

        with self.assertRaises(Exception) as cm:
            with self.app.test_request_context():
                session["_user_id"] = 2
                self.login_manager._set_cookie(None)

        expected_exception_message = (
            "REMEMBER_COOKIE_DURATION must be a datetime.timedelta, instead got: 123"
        )
        self.assertIn(expected_exception_message, str(cm.exception))

    def test_set_cookie_with_invalid_custom_duration_raises_exception(self):
        with self.assertRaises(Exception) as cm:
            with self.app.test_request_context():
                login_user(notch, remember=True, duration="123")

        expected_exception_message = (
            "duration must be a datetime.timedelta, instead got: 123"
        )
        self.assertIn(expected_exception_message, str(cm.exception))

<<<<<<< HEAD
    def test_remember_me_refresh_every_request(self):
        domain = self.app.config["REMEMBER_COOKIE_DOMAIN"] = "localhost.local"
=======
    def test_remember_me_no_refresh_every_request(self):
        domain = self.app.config["REMEMBER_COOKIE_DOMAIN"] = ".localhost.local"
>>>>>>> 88eca62d
        path = self.app.config["REMEMBER_COOKIE_PATH"] = "/"
        self.app.config["REMEMBER_COOKIE_REFRESH_EACH_REQUEST"] = False
<<<<<<< HEAD
        with self.app.test_client() as c:
            c.get("/login-notch-remember")
            cookie = c.get_cookie(key="remember", domain=domain, path=path)
            self.assertIsNotNone(cookie)
            expiration_date_1 = datetime.utcfromtimestamp(cookie.expires.timestamp())

            # self._delete_session(c)
            c.get("/username")
            cookie = c.get_cookie(key="remember", domain=domain, path=path)
            self.assertIsNotNone(cookie)
            expiration_date_2 = datetime.utcfromtimestamp(cookie.expires.timestamp())
            self.assertEqual(expiration_date_1, expiration_date_2)

        # With refresh (mock datetime's `utcnow`)
=======
        c = self.app.test_client()
        c.get("/login-notch-remember")
        cookie1 = client_get_cookie(c, "remember", domain, path)
        self.assertIsNotNone(cookie1.expires)
        self._delete_session(c)
        c.get("/username")
        cookie2 = client_get_cookie(c, "remember", domain, path)
        self.assertEqual(cookie1.expires, cookie2.expires)

    def test_remember_me_refresh_each_request(self):
>>>>>>> 88eca62d
        with patch("flask_login.login_manager.datetime") as mock_dt:
            now = datetime.utcnow()
            mock_dt.utcnow = Mock(return_value=now)
<<<<<<< HEAD
            mock_utcnow1 = mock_dt.utcnow
            with self.app.test_client() as c:
                c.get("/login-notch-remember")
                cookie = c.get_cookie(key="remember", domain=domain, path=path)
                expiration_date_1 = datetime.utcfromtimestamp(
                    cookie.expires.timestamp()
                )
                self.assertIsNotNone(expiration_date_1)

                # self._delete_session(c)

                mock_dt.utcnow = Mock(return_value=now + timedelta(seconds=1))
                mock_utcnow2 = mock_dt.utcnow
                self.assertNotEqual(mock_utcnow1, mock_utcnow2)
                c.get("/username")
                cookie = c.get_cookie(key="remember", domain=domain, path=path)
                expiration_date_2 = datetime.utcfromtimestamp(
                    cookie.expires.timestamp()
                )
                self.assertIsNotNone(expiration_date_2)
                self.assertNotEqual(expiration_date_1, expiration_date_2)
=======

            domain = self.app.config["REMEMBER_COOKIE_DOMAIN"] = ".localhost.local"
            path = self.app.config["REMEMBER_COOKIE_PATH"] = "/"
            self.app.config["REMEMBER_COOKIE_REFRESH_EACH_REQUEST"] = True
            c = self.app.test_client()
            c.get("/login-notch-remember")
            cookie1 = client_get_cookie(c, "remember", domain, path)
            self.assertIsNotNone(cookie1.expires)
            mock_dt.utcnow.return_value = now + timedelta(seconds=1)
            c.get("/username")
            cookie2 = client_get_cookie(c, "remember", domain, path)
            self.assertNotEqual(cookie1.expires, cookie2.expires)
>>>>>>> 88eca62d

    def test_remember_me_is_unfresh(self):
        with self.app.test_client() as c:
            c.get("/login-notch-remember")
            self._delete_session(c)
            self.assertEqual("False", c.get("/is-fresh").data.decode("utf-8"))
            self.assertEqual("True", c.get("/is-remembered").data.decode("utf-8"))

    def test_login_persists_with_signle_x_forwarded_for(self):
        self.app.config["SESSION_PROTECTION"] = "strong"
        with self.app.test_client() as c:
            c.get("/login-notch", headers=[("X-Forwarded-For", "10.1.1.1")])
            result = c.get("/username", headers=[("X-Forwarded-For", "10.1.1.1")])
            self.assertEqual("Notch", result.data.decode("utf-8"))
            result = c.get("/username", headers=[("X-Forwarded-For", "10.1.1.1")])
            self.assertEqual("Notch", result.data.decode("utf-8"))

    def test_login_persists_with_many_x_forwarded_for(self):
        self.app.config["SESSION_PROTECTION"] = "strong"
        with self.app.test_client() as c:
            c.get("/login-notch", headers=[("X-Forwarded-For", "10.1.1.1")])
            result = c.get("/username", headers=[("X-Forwarded-For", "10.1.1.1")])
            self.assertEqual("Notch", result.data.decode("utf-8"))
            result = c.get(
                "/username", headers=[("X-Forwarded-For", "10.1.1.1, 10.1.1.2")]
            )
            self.assertEqual("Notch", result.data.decode("utf-8"))

    def test_user_loaded_from_cookie_fired(self):
        with self.app.test_client() as c:
            c.get("/login-notch-remember")
            self._delete_session(c)
            with listen_to(user_loaded_from_cookie) as listener:
                c.get("/username")
                listener.assert_heard_one(self.app, user=notch)

    def test_user_loaded_from_request_fired(self):
        user_id = 1
        user_name = USERS[user_id].name
        with self.app.test_client() as c:
            with listen_to(user_loaded_from_request) as listener:
                url = f"/username?user_id={user_id}"
                result = c.get(url)
                self.assertEqual(user_name, result.data.decode("utf-8"))
                listener.assert_heard_one(self.app, user=USERS[user_id])

    def test_logout_stays_logged_out_with_remember_me(self):
        with self.app.test_client() as c:
            c.get("/login-notch-remember")
            c.get("/logout")
            result = c.get("/username")
            self.assertEqual(result.data.decode("utf-8"), "Anonymous")

    def test_logout_stays_logged_out_with_remember_me_custom_duration(self):
        with self.app.test_client() as c:
            c.get("/login-notch-remember-custom")
            c.get("/logout")
            result = c.get("/username")
            self.assertEqual(result.data.decode("utf-8"), "Anonymous")

    def test_needs_refresh_uses_handler(self):
        @self.login_manager.needs_refresh_handler
        def _on_refresh():
            return "Needs Refresh!"

        with self.app.test_client() as c:
            c.get("/login-notch-remember")
            result = c.get("/needs-refresh")
            self.assertEqual("Needs Refresh!", result.data.decode("utf-8"))

    def test_needs_refresh_fires_needs_refresh_signal(self):
        with self.app.test_client() as c:
            c.get("/login-notch-remember")
            with listen_to(user_needs_refresh) as listener:
                c.get("/needs-refresh")
                listener.assert_heard_one(self.app)

    def test_needs_refresh_fires_flash_when_redirect_to_refresh_view(self):
        self.login_manager.refresh_view = "/refresh_view"

        self.login_manager.needs_refresh_message = "Refresh"
        self.login_manager.needs_refresh_message_category = "refresh"
        category_filter = [self.login_manager.needs_refresh_message_category]

        with self.app.test_client() as c:
            c.get("/login-notch-remember")
            c.get("/needs-refresh")
            msgs = get_flashed_messages(category_filter=category_filter)
            self.assertIn(self.login_manager.needs_refresh_message, msgs)

    def test_needs_refresh_flash_message_localized(self):
        def _gettext(msg):
            if msg == "Refresh":
                return "Aktualisieren"

        self.login_manager.refresh_view = "/refresh_view"
        self.login_manager.localize_callback = _gettext

        self.login_manager.needs_refresh_message = "Refresh"
        self.login_manager.needs_refresh_message_category = "refresh"
        category_filter = [self.login_manager.needs_refresh_message_category]

        with self.app.test_client() as c:
            c.get("/login-notch-remember")
            c.get("/needs-refresh")
            msgs = get_flashed_messages(category_filter=category_filter)
            self.assertIn("Aktualisieren", msgs)
        self.login_manager.localize_callback = None

    def test_needs_refresh_aborts_401(self):
        with self.app.test_client() as c:
            c.get("/login-notch-remember")
            result = c.get("/needs-refresh")
            self.assertEqual(result.status_code, 401)

    def test_redirects_to_refresh_view(self):
        @self.app.route("/refresh-view")
        def refresh_view():
            return ""

        self.login_manager.refresh_view = "refresh_view"
        with self.app.test_client() as c:
            c.get("/login-notch-remember")
            result = c.get("/needs-refresh")
            self.assertEqual(result.status_code, 302)
            expected = "/refresh-view?next=%2Fneeds-refresh"
            self.assertEqual(result.location, expected)

    def test_refresh_with_next_in_session(self):
        @self.app.route("/refresh-view")
        def refresh_view():
            return session.pop("next", "")

        self.login_manager.refresh_view = "refresh_view"
        self.app.config["USE_SESSION_FOR_NEXT"] = True

        with self.app.test_client() as c:
            c.get("/login-notch-remember")
            result = c.get("/needs-refresh")
            self.assertEqual(result.status_code, 302)
            self.assertEqual(result.location, "/refresh-view")
            result = c.get("/refresh-view")
            self.assertEqual(result.data.decode("utf-8"), "/needs-refresh")

    def test_confirm_login(self):
        with self.app.test_client() as c:
            c.get("/login-notch-remember")
            self._delete_session(c)
            self.assertEqual("False", c.get("/is-fresh").data.decode("utf-8"))
            self.assertEqual("True", c.get("/is-remembered").data.decode("utf-8"))
            c.get("/confirm-login")
            self.assertEqual("True", c.get("/is-fresh").data.decode("utf-8"))
            self.assertEqual("True", c.get("/is-remembered").data.decode("utf-8"))

    def test_user_login_confirmed_signal_fired(self):
        with self.app.test_client() as c:
            with listen_to(user_login_confirmed) as listener:
                c.get("/confirm-login")
                listener.assert_heard_one(self.app)

    def test_session_not_modified(self):
        with self.app.test_client() as c:
            # Within the request we think we didn't modify the session.
            self.assertEqual(
                "modified=False", c.get("/empty_session").data.decode("utf-8")
            )
            # But after the request, the session could be modified by the
            # "after_request" handlers that call _update_remember_cookie.
            # Ensure that if nothing changed the session is not modified.
            self.assertFalse(session.modified)

    def test_invalid_remember_cookie(self):
        domain = self.app.config["REMEMBER_COOKIE_DOMAIN"] = ".localhost.local"
<<<<<<< HEAD
        with self.app.test_client() as c:
            c.get("/login-notch-remember")
            with c.session_transaction() as sess:
                sess["_user_id"] = None
            c.set_cookie(self.remember_cookie_name, "foo", domain=domain)
            result = c.get("/username")
            self.assertEqual("Anonymous", result.data.decode("utf-8"))
=======
        c = self.app.test_client()
        c.get("/login-notch-remember")

        with c.session_transaction() as sess:
            sess["_user_id"] = None

        client_set_cookie(c, self.remember_cookie_name, "foo", domain=domain)
        result = c.get("/username")
        self.assertEqual("Anonymous", result.data.decode("utf-8"))
>>>>>>> 88eca62d

    #
    # Session Protection
    #
    def test_session_protection_basic_passes_successive_requests(self):
        self.app.config["SESSION_PROTECTION"] = "basic"
        with self.app.test_client() as c:
            c.get("/login-notch-remember")
            username_result = c.get("/username")
            self.assertEqual("Notch", username_result.data.decode("utf-8"))
            fresh_result = c.get("/is-fresh")
            self.assertEqual("True", fresh_result.data.decode("utf-8"))

    def test_session_protection_strong_passes_successive_requests(self):
        self.app.config["SESSION_PROTECTION"] = "strong"
        with self.app.test_client() as c:
            c.get("/login-notch-remember")
            username_result = c.get("/username")
            self.assertEqual("Notch", username_result.data.decode("utf-8"))
            fresh_result = c.get("/is-fresh")
            self.assertEqual("True", fresh_result.data.decode("utf-8"))

    def test_session_protection_basic_marks_session_unfresh(self):
        self.app.config["SESSION_PROTECTION"] = "basic"
        with self.app.test_client() as c:
            c.get("/login-notch-remember")
            username_result = c.get("/username", headers=[("User-Agent", "different")])
            self.assertEqual("Notch", username_result.data.decode("utf-8"))
            fresh_result = c.get("/is-fresh")
            self.assertEqual("False", fresh_result.data.decode("utf-8"))

    def test_session_protection_basic_fires_signal(self):
        self.app.config["SESSION_PROTECTION"] = "basic"

        with self.app.test_client() as c:
            c.get("/login-notch-remember")
            with listen_to(session_protected) as listener:
                c.get("/username", headers=[("User-Agent", "different")])
                listener.assert_heard_one(self.app)

    def test_session_protection_basic_skips_when_remember_me(self):
        self.app.config["SESSION_PROTECTION"] = "basic"

        with self.app.test_client() as c:
            c.get("/login-notch-remember")
            # clear session to force remember me (and remove old session id)
            self._delete_session(c)
            # should not trigger protection because "sess" is empty
            with listen_to(session_protected) as listener:
                c.get("/username")
                listener.assert_heard_none(self.app)

    def test_session_protection_strong_skips_when_remember_me(self):
        self.app.config["SESSION_PROTECTION"] = "strong"

        with self.app.test_client() as c:
            c.get("/login-notch-remember")
            # clear session to force remember me (and remove old session id)
            self._delete_session(c)
            # should not trigger protection because "sess" is empty
            with listen_to(session_protected) as listener:
                c.get("/username")
                listener.assert_heard_none(self.app)

    def test_permanent_strong_session_protection_marks_session_unfresh(self):
        self.app.config["SESSION_PROTECTION"] = "strong"
        with self.app.test_client() as c:
            c.get("/login-notch-permanent")
            username_result = c.get("/username", headers=[("User-Agent", "different")])
            self.assertEqual("Notch", username_result.data.decode("utf-8"))
            fresh_result = c.get("/is-fresh")
            self.assertEqual("False", fresh_result.data.decode("utf-8"))

    def test_permanent_strong_session_protection_fires_signal(self):
        self.app.config["SESSION_PROTECTION"] = "strong"

        with self.app.test_client() as c:
            c.get("/login-notch-permanent")
            with listen_to(session_protected) as listener:
                c.get("/username", headers=[("User-Agent", "different")])
                listener.assert_heard_one(self.app)

    def test_session_protection_strong_deletes_session(self):
        self.app.config["SESSION_PROTECTION"] = "strong"
        with self.app.test_client() as c:
            # write some unrelated data in the session, to ensure it does not
            # get destroyed
            with c.session_transaction() as sess:
                sess["foo"] = "bar"
            c.get("/login-notch-remember")
            username_result = c.get("/username", headers=[("User-Agent", "different")])
            self.assertEqual("Anonymous", username_result.data.decode("utf-8"))
            with c.session_transaction() as sess:
                self.assertIn("foo", sess)
                self.assertEqual("bar", sess["foo"])

    def test_session_protection_strong_fires_signal_user_agent(self):
        self.app.config["SESSION_PROTECTION"] = "strong"

        with self.app.test_client() as c:
            c.get("/login-notch-remember")
            with listen_to(session_protected) as listener:
                c.get("/username", headers=[("User-Agent", "different")])
                listener.assert_heard_one(self.app)

    def test_session_protection_strong_fires_signal_x_forwarded_for(self):
        self.app.config["SESSION_PROTECTION"] = "strong"

        with self.app.test_client() as c:
            c.get("/login-notch-remember", headers=[("X-Forwarded-For", "10.1.1.1")])
            with listen_to(session_protected) as listener:
                c.get("/username", headers=[("X-Forwarded-For", "10.1.1.2")])
                listener.assert_heard_one(self.app)

    def test_session_protection_skip_when_off_and_anonymous(self):
        with self.app.test_client() as c:
            # no user access
            with listen_to(user_accessed) as user_listener:
                results = c.get("/")
                user_listener.assert_heard_none(self.app)

            # access user with no session data
            with listen_to(session_protected) as session_listener:
                results = c.get("/username")
                self.assertEqual(results.data.decode("utf-8"), "Anonymous")
                session_listener.assert_heard_none(self.app)

            # verify no session data has been set
            self.assertFalse(session)

    def test_session_protection_skip_when_basic_and_anonymous(self):
        self.app.config["SESSION_PROTECTION"] = "basic"

        with self.app.test_client() as c:
            # no user access
            with listen_to(user_accessed) as user_listener:
                results = c.get("/")
                user_listener.assert_heard_none(self.app)

            # access user with no session data
            with listen_to(session_protected) as session_listener:
                results = c.get("/username")
                self.assertEqual(results.data.decode("utf-8"), "Anonymous")
                session_listener.assert_heard_none(self.app)

            # verify no session data has been set
            self.assertFalse(session)

    #
    # Lazy Access User
    #
    def test_requests_without_accessing_session(self):
        with self.app.test_client() as c:
            c.get("/login-notch")

            # no session access
            with listen_to(user_accessed) as listener:
                c.get("/")
                listener.assert_heard_none(self.app)

            # should have a session access
            with listen_to(user_accessed) as listener:
                result = c.get("/username")
                listener.assert_heard_one(self.app)
                self.assertEqual(result.data.decode("utf-8"), "Notch")

    #
    # View Decorators
    #
    def test_login_required_decorator(self):
        @self.app.route("/protected")
        @login_required
        def protected():
            return "Access Granted"

        with self.app.test_client() as c:
            result = c.get("/protected")
            self.assertEqual(result.status_code, 401)

            c.get("/login-notch")
            result2 = c.get("/protected")
            self.assertIn("Access Granted", result2.data.decode("utf-8"))

    @unittest.skipIf(not hasattr(Flask, "ensure_sync"), "Flask version before async")
    def test_login_required_decorator_with_async(self):
        import asyncio

        @self.app.route("/protected")
        @login_required
        async def protected():
            await asyncio.sleep(0)
            return "Access Granted"

        with self.app.test_client() as c:
            self.app.config["LOGIN_DISABLED"] = True

            result = c.get("/protected")
            self.assertEqual(result.status_code, 200)

            self.app.config["LOGIN_DISABLED"] = False

            result = c.get("/protected")
            self.assertEqual(result.status_code, 401)

            c.get("/login-notch")
            result = c.get("/protected")
            self.assertEqual(result.status_code, 200)

            c.get("/login-notch")
            result2 = c.get("/protected")
            self.assertIn("Access Granted", result2.data.decode("utf-8"))

    def test_decorators_are_disabled(self):
        @self.app.route("/protected")
        @login_required
        @fresh_login_required
        def protected():
            return "Access Granted"

        self.app.config["LOGIN_DISABLED"] = True

        with self.app.test_client() as c:
            result = c.get("/protected")
            self.assertIn("Access Granted", result.data.decode("utf-8"))

    def test_fresh_login_required_decorator(self):
        @self.app.route("/very-protected")
        @fresh_login_required
        def very_protected():
            return "Access Granted"

        with self.app.test_client() as c:
            result = c.get("/very-protected")
            self.assertEqual(result.status_code, 401)

            c.get("/login-notch-remember")
            logged_in_result = c.get("/very-protected")
            self.assertEqual("Access Granted", logged_in_result.data.decode("utf-8"))

            self._delete_session(c)
            stale_result = c.get("/very-protected")
            self.assertEqual(stale_result.status_code, 401)

            c.get("/confirm-login")
            refreshed_result = c.get("/very-protected")
            self.assertEqual("Access Granted", refreshed_result.data.decode("utf-8"))

    #
    # Misc
    #
    def test_user_context_processor(self):
        with self.app.test_request_context():
            _ucp = self.app.context_processor(_user_context_processor)
            self.assertIsInstance(_ucp()["current_user"], AnonymousUserMixin)


class LoginViaRequestTestCase(unittest.TestCase):
    """Tests for LoginManager.request_loader."""

    def setUp(self):
        self.app = Flask(__name__)
        self.app.config["SECRET_KEY"] = "deterministic"
        self.app.config["SESSION_PROTECTION"] = None
        self.remember_cookie_name = "remember"
        self.app.config["REMEMBER_COOKIE_NAME"] = self.remember_cookie_name
        self.login_manager = LoginManager()
        self.login_manager.init_app(self.app)
        self.app.config["LOGIN_DISABLED"] = False

        @self.app.route("/")
        def index():
            return "Welcome!"

        @self.app.route("/login-notch")
        def login_notch():
            return str(login_user(notch))

        @self.app.route("/username")
        def username():
            if current_user.is_authenticated:
                return current_user.name
            return "Anonymous", 401

        @self.app.route("/logout")
        def logout():
            return str(logout_user())

        @self.login_manager.request_loader
        def load_user_from_request(request):
            user_id = request.args.get("user_id") or session.get("_user_id")
            try:
                user_id = int(float(user_id))
            except TypeError:
                pass
            return USERS.get(user_id)

        # This will help us with the possibility of typos in the tests. Now
        # we shouldn't have to check each response to help us set up state
        # (such as login pages) to make sure it worked: we will always
        # get an exception raised (rather than return a 404 response)
        @self.app.errorhandler(404)
        def handle_404(e):
            raise e

        unittest.TestCase.setUp(self)

    def test_has_no_user_loader_callback(self):
        self.assertIsNone(self.login_manager._user_callback)

    def test_request_context_users_are_anonymous(self):
        with self.app.test_request_context():
            self.assertTrue(current_user.is_anonymous)

    def test_defaults_anonymous(self):
        with self.app.test_client() as c:
            result = c.get("/username")
            self.assertEqual(result.status_code, 401)

    def test_login_via_request(self):
        user_id = 2
        user_name = USERS[user_id].name
        with self.app.test_client() as c:
            url = f"/username?user_id={user_id}"
            result = c.get(url)
            self.assertEqual(user_name, result.data.decode("utf-8"))

    def test_login_via_request_uses_cookie_when_already_logged_in(self):
        user_id = 2
        user_name = notch.name
        with self.app.test_client() as c:
            c.get("/login-notch")
            url = "/username"
            result = c.get(url)
            self.assertEqual(user_name, result.data.decode("utf-8"))
            url = f"/username?user_id={user_id}"
            result = c.get(url)
            self.assertEqual("Steve", result.data.decode("utf-8"))

    def test_login_invalid_user_with_request(self):
        user_id = 9000
        with self.app.test_client() as c:
            url = f"/username?user_id={user_id}"
            result = c.get(url)
            self.assertEqual(result.status_code, 401)

    def test_login_invalid_user_with_request_when_already_logged_in(self):
        user_id = 9000
        with self.app.test_client() as c:
            url = "/login-notch"
            result = c.get(url)
            self.assertEqual("True", result.data.decode("utf-8"))
            url = f"/username?user_id={user_id}"
            result = c.get(url)
            self.assertEqual(result.status_code, 401)

    def test_login_user_with_request_does_not_modify_session(self):
        user_id = 2
        user_name = USERS[user_id].name
        with self.app.test_client() as c:
            url = f"/username?user_id={user_id}"
            result = c.get(url)
            self.assertEqual(user_name, result.data.decode("utf-8"))
            url = "/username"
            result = c.get(url)
            self.assertEqual("Anonymous", result.data.decode("utf-8"))


class TestLoginUrlGeneration(unittest.TestCase):
    def setUp(self):
        self.app = Flask(__name__)
        self.login_manager = LoginManager()
        self.login_manager.init_app(self.app)

        @self.app.route("/login")
        def login():
            return ""

    def test_make_next_param(self):
        with self.app.test_request_context():
            url = make_next_param("/login", "http://localhost/profile")
            self.assertEqual("/profile", url)

            url = make_next_param("https://localhost/login", "http://localhost/profile")
            self.assertEqual("http://localhost/profile", url)

            url = make_next_param(
                "http://accounts.localhost/login", "http://localhost/profile"
            )
            self.assertEqual("http://localhost/profile", url)

    def test_login_url_generation(self):
        with self.app.test_request_context():
            PROTECTED = "http://localhost/protected"

            self.assertEqual(
                "/login?n=%2Fprotected", login_url("/login", PROTECTED, "n")
            )

            url = login_url("/login", PROTECTED)
            self.assertEqual("/login?next=%2Fprotected", url)

            expected = (
                "https://auth.localhost/login?next=http%3A%2F%2Flocalhost%2Fprotected"
            )
            result = login_url("https://auth.localhost/login", PROTECTED)
            self.assertEqual(expected, result)

            url = login_url("/login?affil=cgnu", PROTECTED)
            self.assertEqual(
                "/login?affil=cgnu&next=%2Fprotected",
                url,
            )

    def test_login_url_generation_with_view(self):
        with self.app.test_request_context():
            self.assertEqual(
                "/login?next=%2Fprotected", login_url("login", "/protected")
            )

    def test_login_url_no_next_url(self):
        self.assertEqual(login_url("/foo"), "/foo")


class CookieEncodingTestCase(unittest.TestCase):
    def test_cookie_encoding(self):
        app = Flask(__name__)
        app.config["SECRET_KEY"] = "deterministic"

        # COOKIE = u'1|7d276051c1eec578ed86f6b8478f7f7d803a7970'

        # Due to the restriction of 80 chars I have to break up the hash in two
        h1 = "0e9e6e9855fbe6df7906ec4737578a1d491b38d3fd5246c1561016e189d6516"
        h2 = "043286501ca43257c938e60aad77acec5ce916b94ca9d00c0bb6f9883ae4b82"
        h3 = "ae"
        COOKIE = "1|" + h1 + h2 + h3

        with app.test_request_context():
            self.assertEqual(COOKIE, encode_cookie("1"))
            self.assertEqual("1", decode_cookie(COOKIE))
            self.assertIsNone(decode_cookie("Foo|BAD_BASH"))
            self.assertIsNone(decode_cookie("no bar"))

    def test_cookie_encoding_with_key(self):
        app = Flask(__name__)
        app.config["SECRET_KEY"] = "not-used"
        key = "deterministic"

        # COOKIE = u'1|7d276051c1eec578ed86f6b8478f7f7d803a7970'

        # Due to the restriction of 80 chars I have to break up the hash in two
        h1 = "0e9e6e9855fbe6df7906ec4737578a1d491b38d3fd5246c1561016e189d6516"
        h2 = "043286501ca43257c938e60aad77acec5ce916b94ca9d00c0bb6f9883ae4b82"
        h3 = "ae"
        COOKIE = "1|" + h1 + h2 + h3

        with app.test_request_context():
            self.assertEqual(COOKIE, encode_cookie("1", key=key))
            self.assertEqual("1", decode_cookie(COOKIE, key=key))
            self.assertIsNone(decode_cookie("Foo|BAD_BASH", key=key))
            self.assertIsNone(decode_cookie("no bar", key=key))


class SecretKeyTestCase(unittest.TestCase):
    def setUp(self):
        self.app = Flask(__name__)

    def test_bytes(self):
        self.app.config["SECRET_KEY"] = b"\x9e\x8f\x14"
        with self.app.test_request_context():
            self.assertEqual(_secret_key(), b"\x9e\x8f\x14")

    def test_native(self):
        self.app.config["SECRET_KEY"] = "\x9e\x8f\x14"
        with self.app.test_request_context():
            self.assertEqual(_secret_key(), b"\x9e\x8f\x14")

    def test_default(self):
        self.assertEqual(_secret_key("\x9e\x8f\x14"), b"\x9e\x8f\x14")


class ImplicitIdUser(UserMixin):
    __slots__ = ()

    def __init__(self, id):
        self.id = id


class ExplicitIdUser(UserMixin):
    __slots__ = ()

    def __init__(self, name):
        self.name = name


class UserMixinTestCase(unittest.TestCase):
    def test_default_values(self):
        user = ImplicitIdUser(1)
        self.assertTrue(user.is_active)
        self.assertTrue(user.is_authenticated)
        self.assertFalse(user.is_anonymous)

    def test_get_id_from_id_attribute(self):
        user = ImplicitIdUser(1)
        self.assertEqual("1", user.get_id())

    def test_get_id_not_implemented(self):
        user = ExplicitIdUser("Notch")
        self.assertRaises(NotImplementedError, lambda: user.get_id())

    def test_equality(self):
        first = ImplicitIdUser(1)
        same = ImplicitIdUser(1)
        different = ImplicitIdUser(2)

        # Explicitly test the equality operator
        self.assertTrue(first == same)
        self.assertFalse(first == different)
        self.assertFalse(first != same)
        self.assertTrue(first != different)

        self.assertFalse(first == "1")
        self.assertTrue(first != "1")

    def test_hashable(self):
        self.assertTrue(isinstance(UserMixin(), Hashable))


class AnonymousUserTestCase(unittest.TestCase):
    def test_values(self):
        user = AnonymousUserMixin()

        self.assertFalse(user.is_active)
        self.assertFalse(user.is_authenticated)
        self.assertTrue(user.is_anonymous)
        self.assertIsNone(user.get_id())


class UnicodeCookieUserIDTestCase(unittest.TestCase):
    def setUp(self):
        self.app = Flask(__name__)
        self.app.config["SECRET_KEY"] = "deterministic"
        self.app.config["SESSION_PROTECTION"] = None
        self.remember_cookie_name = "remember"
        self.app.config["REMEMBER_COOKIE_NAME"] = self.remember_cookie_name
        self.login_manager = LoginManager()
        self.login_manager.init_app(self.app)
        self.app.config["LOGIN_DISABLED"] = False

        @self.app.route("/")
        def index():
            return "Welcome!"

        @self.app.route("/login-germanjapanese-remember")
        def login_germanjapanese_remember():
            return str(login_user(germanjapanese, remember=True))

        @self.app.route("/username")
        def username():
            if current_user.is_authenticated:
                return current_user.name
            return "Anonymous"

        @self.app.route("/userid")
        def user_id():
            if current_user.is_authenticated:
                return current_user.id
            return "wrong_id"

        @self.login_manager.user_loader
        def load_user(user_id):
            return USERS[str(user_id)]

        # This will help us with the possibility of typos in the tests. Now
        # we shouldn't have to check each response to help us set up state
        # (such as login pages) to make sure it worked: we will always
        # get an exception raised (rather than return a 404 response)
        @self.app.errorhandler(404)
        def handle_404(e):
            raise e

        unittest.TestCase.setUp(self)

    def _delete_session(self, c):
        # Helper method to cause the session to be deleted
        # as if the browser was closed. This will remove
        # the session regardless of the permanent flag
        # on the session!
        with c.session_transaction() as sess:
            sess.clear()

    def test_remember_me_username(self):
        with self.app.test_client() as c:
            c.get("/login-germanjapanese-remember")
            self._delete_session(c)
            result = c.get("/username")
            self.assertEqual("Müller", result.data.decode("utf-8"))

    def test_remember_me_user_id(self):
        with self.app.test_client() as c:
            c.get("/login-germanjapanese-remember")
            self._delete_session(c)
            result = c.get("/userid")
            self.assertEqual("佐藤", result.data.decode("utf-8"))


class StrictHostForRedirectsTestCase(unittest.TestCase):
    def setUp(self):
        self.app = Flask(__name__)
        self.app.config["SECRET_KEY"] = "deterministic"
        self.app.config["SESSION_PROTECTION"] = None
        self.remember_cookie_name = "remember"
        self.app.config["REMEMBER_COOKIE_NAME"] = self.remember_cookie_name
        self.login_manager = LoginManager()
        self.login_manager.init_app(self.app)
        self.app.config["LOGIN_DISABLED"] = False

        @self.app.route("/secret")
        def secret():
            return self.login_manager.unauthorized()

        @self.app.route("/")
        def index():
            return "Welcome!"

        @self.login_manager.user_loader
        def load_user(user_id):
            return USERS[str(user_id)]

        # This will help us with the possibility of typos in the tests. Now
        # we shouldn't have to check each response to help us set up state
        # (such as login pages) to make sure it worked: we will always
        # get an exception raised (rather than return a 404 response)
        @self.app.errorhandler(404)
        def handle_404(e):
            raise e

        unittest.TestCase.setUp(self)

    def test_unauthorized_uses_host_from_next_url(self):
        self.login_manager.login_view = "login"
        self.app.config["FORCE_HOST_FOR_REDIRECTS"] = None

        @self.app.route("/login")
        def login():
            return session.pop("next", "")

        with self.app.test_client() as c:
            result = c.get("/secret", base_url="http://foo.com")
            self.assertEqual(result.status_code, 302)
            self.assertEqual(result.location, "/login?next=%2Fsecret")

    def test_unauthorized_uses_host_from_config_when_available(self):
        self.login_manager.login_view = "login"
        self.app.config["FORCE_HOST_FOR_REDIRECTS"] = "good.com"

        @self.app.route("/login")
        def login():
            return session.pop("next", "")

        with self.app.test_client() as c:
            result = c.get("/secret", base_url="http://bad.com")
            self.assertEqual(result.status_code, 302)
            self.assertEqual(result.location, "//good.com/login?next=%2Fsecret")

    def test_unauthorized_uses_host_from_x_forwarded_for_header(self):
        self.login_manager.login_view = "login"
        self.app.config["FORCE_HOST_FOR_REDIRECTS"] = None
        self.app.wsgi_app = ProxyFix(self.app.wsgi_app, x_host=1)

        @self.app.route("/login")
        def login():
            return session.pop("next", "")

        with self.app.test_client() as c:
            headers = {
                "X-Forwarded-Host": "proxy.com",
            }
            result = c.get("/secret", base_url="http://foo.com", headers=headers)
            self.assertEqual(result.status_code, 302)
            self.assertEqual(result.location, "/login?next=%2Fsecret")

    def test_unauthorized_ignores_host_from_x_forwarded_for_header(self):
        self.login_manager.login_view = "login"
        self.app.config["FORCE_HOST_FOR_REDIRECTS"] = "good.com"

        @self.app.route("/login")
        def login():
            return session.pop("next", "")

        with self.app.test_client() as c:
            headers = {
                "X-Forwarded-Host": "proxy.com",
            }
            result = c.get("/secret", base_url="http://foo.com", headers=headers)
            self.assertEqual(result.status_code, 302)
            assert result.location == "//good.com/login?next=%2Fsecret"


class CustomTestClientTestCase(unittest.TestCase):
    def setUp(self):
        self.app = Flask(__name__)
        self.app.config["SECRET_KEY"] = "deterministic"
        self.app.config["SESSION_PROTECTION"] = None
        self.remember_cookie_name = "remember"
        self.app.config["REMEMBER_COOKIE_NAME"] = self.remember_cookie_name
        self.login_manager = LoginManager()
        self.login_manager.init_app(self.app)
        self.app.config["LOGIN_DISABLED"] = False
        self.app.test_client_class = FlaskLoginClient

        @self.app.route("/username")
        def username():
            if current_user.is_authenticated:
                return current_user.name
            return "Anonymous"

        @self.app.route("/is-fresh")
        def is_fresh():
            return str(login_fresh())

        @self.login_manager.user_loader
        def load_user(user_id):
            return USERS[int(user_id)]

        # This will help us with the possibility of typos in the tests. Now
        # we shouldn't have to check each response to help us set up state
        # (such as login pages) to make sure it worked: we will always
        # get an exception raised (rather than return a 404 response)
        @self.app.errorhandler(404)
        def handle_404(e):
            raise e

        unittest.TestCase.setUp(self)

    def test_no_args_to_test_client(self):
        with self.app.test_client() as c:
            result = c.get("/username")
            self.assertEqual("Anonymous", result.data.decode("utf-8"))

    def test_user_arg_to_test_client(self):
        with self.app.test_client(user=notch) as c:
            username = c.get("/username")
            self.assertEqual("Notch", username.data.decode("utf-8"))
            is_fresh = c.get("/is-fresh")
            self.assertEqual("True", is_fresh.data.decode("utf-8"))

    def test_fresh_login_arg_to_test_client(self):
        with self.app.test_client(user=notch, fresh_login=False) as c:
            username = c.get("/username")
            self.assertEqual("Notch", username.data.decode("utf-8"))
            is_fresh = c.get("/is-fresh")
            self.assertEqual("False", is_fresh.data.decode("utf-8"))

    def test_session_protection_modes(self):
        # Disabled
        self.app.config["SESSION_PROTECTION"] = None
        with self.app.test_client(user=notch, fresh_login=False) as c:
            username = c.get("/username")
            self.assertEqual("Notch", username.data.decode("utf-8"))
            is_fresh = c.get("/is-fresh")
            self.assertEqual("False", is_fresh.data.decode("utf-8"))

        with self.app.test_client(user=notch, fresh_login=True) as c:
            username = c.get("/username")
            self.assertEqual("Notch", username.data.decode("utf-8"))
            is_fresh = c.get("/is-fresh")
            self.assertEqual("True", is_fresh.data.decode("utf-8"))

        # Enabled with mode: basic
        self.app.config["SESSION_PROTECTION"] = "basic"
        with self.app.test_client(user=notch, fresh_login=False) as c:
            username = c.get("/username")
            self.assertEqual("Notch", username.data.decode("utf-8"))
            is_fresh = c.get("/is-fresh")
            self.assertEqual("False", is_fresh.data.decode("utf-8"))

        with self.app.test_client(user=notch, fresh_login=True) as c:
            username = c.get("/username")
            self.assertEqual("Notch", username.data.decode("utf-8"))
            is_fresh = c.get("/is-fresh")
            self.assertEqual("False", is_fresh.data.decode("utf-8"))

        # Enabled with mode: strong
        self.app.config["SESSION_PROTECTION"] = "strong"
        with self.app.test_client(user=notch, fresh_login=False) as c:
            username = c.get("/username")
            self.assertEqual("Anonymous", username.data.decode("utf-8"))
            is_fresh = c.get("/is-fresh")
            self.assertEqual("False", is_fresh.data.decode("utf-8"))

        with self.app.test_client(user=notch, fresh_login=True) as c:
            username = c.get("/username")
            self.assertEqual("Anonymous", username.data.decode("utf-8"))
            is_fresh = c.get("/is-fresh")
            self.assertEqual("False", is_fresh.data.decode("utf-8"))<|MERGE_RESOLUTION|>--- conflicted
+++ resolved
@@ -720,28 +720,6 @@
         name = self.app.config["REMEMBER_COOKIE_NAME"] = "myname"
         duration = self.app.config["REMEMBER_COOKIE_DURATION"] = timedelta(days=2)
         path = self.app.config["REMEMBER_COOKIE_PATH"] = "/mypath"
-<<<<<<< HEAD
-        domain = self.app.config["REMEMBER_COOKIE_DOMAIN"] = "localhost.local"
-
-        with self.app.test_client() as c:
-            c.get("/login-notch-remember")
-
-            cookie = c.get_cookie(key=name, domain=domain, path=path)
-            self.assertIsNotNone(
-                cookie, "Custom domain, path and name not found in cookies"
-            )
-
-            expiration_date = datetime.utcfromtimestamp(cookie.expires.timestamp())
-            expected_date = datetime.utcnow() + duration
-            difference = expected_date - expiration_date
-
-            fail_msg = (
-                f"The expiration date {expiration_date} was far from"
-                f" the expected {expected_date}"
-            )
-            self.assertLess(difference, timedelta(seconds=10), fail_msg)
-            self.assertGreater(difference, timedelta(seconds=-10), fail_msg)
-=======
         domain = self.app.config["REMEMBER_COOKIE_DOMAIN"] = ".localhost.local"
         c = self.app.test_client()
         c.get("/login-notch-remember")
@@ -752,35 +730,12 @@
         difference = expected_date - cookie.expires
         self.assertLess(difference, timedelta(seconds=10))
         self.assertGreater(difference, timedelta(seconds=-10))
->>>>>>> 88eca62d
 
     def test_remember_me_custom_duration_uses_custom_cookie(self):
         name = self.app.config["REMEMBER_COOKIE_NAME"] = "myname"
         self.app.config["REMEMBER_COOKIE_DURATION"] = 172800
         duration = timedelta(hours=7)
         path = self.app.config["REMEMBER_COOKIE_PATH"] = "/mypath"
-<<<<<<< HEAD
-        domain = self.app.config["REMEMBER_COOKIE_DOMAIN"] = "localhost.local"
-
-        with self.app.test_client() as c:
-            c.get("/login-notch-remember-custom")
-
-            cookie = c.get_cookie(key=name, domain=domain, path=path)
-            self.assertIsNotNone(
-                cookie, "Custom domain, path and name not found in cookies"
-            )
-
-            expiration_date = datetime.utcfromtimestamp(cookie.expires.timestamp())
-            expected_date = datetime.utcnow() + duration
-            difference = expected_date - expiration_date
-
-            fail_msg = (
-                f"The expiration date {expiration_date} was far from"
-                f" the expected {expected_date}"
-            )
-            self.assertLess(difference, timedelta(seconds=10), fail_msg)
-            self.assertGreater(difference, timedelta(seconds=-10), fail_msg)
-=======
         domain = self.app.config["REMEMBER_COOKIE_DOMAIN"] = ".localhost.local"
         c = self.app.test_client()
         c.get("/login-notch-remember-custom")
@@ -791,32 +746,11 @@
         difference = expected_date - cookie.expires
         self.assertLess(difference, timedelta(seconds=10))
         self.assertGreater(difference, timedelta(seconds=-10))
->>>>>>> 88eca62d
 
     def test_remember_me_accepts_duration_as_int(self):
         self.app.config["REMEMBER_COOKIE_DURATION"] = 172800
         duration = timedelta(seconds=172800)
         name = self.app.config["REMEMBER_COOKIE_NAME"] = "myname"
-<<<<<<< HEAD
-        domain = self.app.config["REMEMBER_COOKIE_DOMAIN"] = "localhost.local"
-
-        with self.app.test_client() as c:
-            result = c.get("/login-notch-remember")
-            self.assertEqual(result.status_code, 200)
-
-            cookie = c.get_cookie(key=name, domain=domain, path="/")
-
-            expiration_date = datetime.utcfromtimestamp(cookie.expires.timestamp())
-            expected_date = datetime.utcnow() + duration
-            difference = expected_date - expiration_date
-
-            fail_msg = (
-                f"The expiration date {expiration_date} was far from"
-                f" the expected {expected_date}"
-            )
-            self.assertLess(difference, timedelta(seconds=10), fail_msg)
-            self.assertGreater(difference, timedelta(seconds=-10), fail_msg)
-=======
         domain = self.app.config["REMEMBER_COOKIE_DOMAIN"] = ".localhost.local"
         c = self.app.test_client()
         result = c.get("/login-notch-remember")
@@ -828,7 +762,6 @@
         difference = expected_date - cookie.expires
         self.assertLess(difference, timedelta(seconds=10))
         self.assertGreater(difference, timedelta(seconds=-10))
->>>>>>> 88eca62d
 
     def test_remember_me_with_invalid_duration_returns_500_response(self):
         self.app.config["REMEMBER_COOKIE_DURATION"] = "123"
@@ -870,31 +803,10 @@
         )
         self.assertIn(expected_exception_message, str(cm.exception))
 
-<<<<<<< HEAD
-    def test_remember_me_refresh_every_request(self):
-        domain = self.app.config["REMEMBER_COOKIE_DOMAIN"] = "localhost.local"
-=======
     def test_remember_me_no_refresh_every_request(self):
         domain = self.app.config["REMEMBER_COOKIE_DOMAIN"] = ".localhost.local"
->>>>>>> 88eca62d
         path = self.app.config["REMEMBER_COOKIE_PATH"] = "/"
         self.app.config["REMEMBER_COOKIE_REFRESH_EACH_REQUEST"] = False
-<<<<<<< HEAD
-        with self.app.test_client() as c:
-            c.get("/login-notch-remember")
-            cookie = c.get_cookie(key="remember", domain=domain, path=path)
-            self.assertIsNotNone(cookie)
-            expiration_date_1 = datetime.utcfromtimestamp(cookie.expires.timestamp())
-
-            # self._delete_session(c)
-            c.get("/username")
-            cookie = c.get_cookie(key="remember", domain=domain, path=path)
-            self.assertIsNotNone(cookie)
-            expiration_date_2 = datetime.utcfromtimestamp(cookie.expires.timestamp())
-            self.assertEqual(expiration_date_1, expiration_date_2)
-
-        # With refresh (mock datetime's `utcnow`)
-=======
         c = self.app.test_client()
         c.get("/login-notch-remember")
         cookie1 = client_get_cookie(c, "remember", domain, path)
@@ -905,33 +817,9 @@
         self.assertEqual(cookie1.expires, cookie2.expires)
 
     def test_remember_me_refresh_each_request(self):
->>>>>>> 88eca62d
         with patch("flask_login.login_manager.datetime") as mock_dt:
             now = datetime.utcnow()
             mock_dt.utcnow = Mock(return_value=now)
-<<<<<<< HEAD
-            mock_utcnow1 = mock_dt.utcnow
-            with self.app.test_client() as c:
-                c.get("/login-notch-remember")
-                cookie = c.get_cookie(key="remember", domain=domain, path=path)
-                expiration_date_1 = datetime.utcfromtimestamp(
-                    cookie.expires.timestamp()
-                )
-                self.assertIsNotNone(expiration_date_1)
-
-                # self._delete_session(c)
-
-                mock_dt.utcnow = Mock(return_value=now + timedelta(seconds=1))
-                mock_utcnow2 = mock_dt.utcnow
-                self.assertNotEqual(mock_utcnow1, mock_utcnow2)
-                c.get("/username")
-                cookie = c.get_cookie(key="remember", domain=domain, path=path)
-                expiration_date_2 = datetime.utcfromtimestamp(
-                    cookie.expires.timestamp()
-                )
-                self.assertIsNotNone(expiration_date_2)
-                self.assertNotEqual(expiration_date_1, expiration_date_2)
-=======
 
             domain = self.app.config["REMEMBER_COOKIE_DOMAIN"] = ".localhost.local"
             path = self.app.config["REMEMBER_COOKIE_PATH"] = "/"
@@ -944,7 +832,6 @@
             c.get("/username")
             cookie2 = client_get_cookie(c, "remember", domain, path)
             self.assertNotEqual(cookie1.expires, cookie2.expires)
->>>>>>> 88eca62d
 
     def test_remember_me_is_unfresh(self):
         with self.app.test_client() as c:
@@ -1118,15 +1005,6 @@
 
     def test_invalid_remember_cookie(self):
         domain = self.app.config["REMEMBER_COOKIE_DOMAIN"] = ".localhost.local"
-<<<<<<< HEAD
-        with self.app.test_client() as c:
-            c.get("/login-notch-remember")
-            with c.session_transaction() as sess:
-                sess["_user_id"] = None
-            c.set_cookie(self.remember_cookie_name, "foo", domain=domain)
-            result = c.get("/username")
-            self.assertEqual("Anonymous", result.data.decode("utf-8"))
-=======
         c = self.app.test_client()
         c.get("/login-notch-remember")
 
@@ -1136,7 +1014,6 @@
         client_set_cookie(c, self.remember_cookie_name, "foo", domain=domain)
         result = c.get("/username")
         self.assertEqual("Anonymous", result.data.decode("utf-8"))
->>>>>>> 88eca62d
 
     #
     # Session Protection
